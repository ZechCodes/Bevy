--- conflicted
+++ resolved
@@ -56,16 +56,11 @@
         self, obj: Union[Injectable[T], Builder[T], Type[T]], *args, **kwargs
     ) -> T:
         """Creates an instance of a class. If the class is injectable it will use the bevy constructor class method."""
-<<<<<<< HEAD
-        if is_injectable(obj) or is_builder(obj):
-            kwargs["bevy_constructor"] = self
-=======
         if is_injectable(obj):
             obj = partial(obj, __bevy_constructor__=self)
 
         elif is_builder(obj):
             obj = partial(obj.__bevy_build__, self)
->>>>>>> 28b545f2
 
         if is_builder(obj):
             obj = obj.__bevy_build__
